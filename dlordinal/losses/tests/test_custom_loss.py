--- conflicted
+++ resolved
@@ -11,31 +11,19 @@
 
 
 # Auxiliar function to get a test class
-<<<<<<< HEAD
-def create_loss_class():
-    cls_probs = torch.tensor([[0.6, 0.2, 0.2], [0.4, 0.5, 0.1], [0.1, 0.2, 0.7]])
-    base_loss = CrossEntropyLoss()
-    loss = CustomTargetsLoss(base_loss=base_loss, cls_probs=cls_probs)
-    return loss
-
-
-# Test the creation of the CustomTargetsCrossEntropyLoss class
-def test_custom_loss_creation():
-    loss = create_loss_class()
-    assert isinstance(loss, CustomTargetsLoss)
-=======
 def create_loss_class(device):
     cls_probs = torch.tensor([[0.6, 0.2, 0.2], [0.4, 0.5, 0.1], [0.1, 0.2, 0.7]]).to(
         device
     )
-    return CustomTargetsCrossEntropyLoss(cls_probs)
+    base_loss = CrossEntropyLoss().to(device)
+    loss = CustomTargetsLoss(base_loss=base_loss, cls_probs=cls_probs).to(device)
+    return loss
 
 
 # Test the creation of the CustomTargetsCrossEntropyLoss class
 def test_custom_loss_creation(device):
     loss = create_loss_class(device)
-    assert isinstance(loss, CustomTargetsCrossEntropyLoss)
->>>>>>> 3710a588
+    assert isinstance(loss, CustomTargetsLoss)
 
 
 # Test the calculation of the loss

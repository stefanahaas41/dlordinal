--- conflicted
+++ resolved
@@ -57,13 +57,8 @@
     return (x ** (a * p)) / (p * beta_func(p, q)) * hyp2f1(p, 1 - q, p + 1, x**a)
 
 
-<<<<<<< HEAD
 def _get_beta_softlabel(J, p, q, a=1.0):
-    """Get probabilities from a beta distribution :math:`B(p,q,a)` for ``J`` splits.
-=======
-def get_beta_softlabels(J, p, q, a=1.0):
     """Get soft labels from a beta distribution :math:`B(p,q,a)` for ``J`` splits.
->>>>>>> 51e1facb
     The :math:`[0,1]` interval is split into ``J`` intervals and the probability for
     each interval is computed as the difference between the value of the distribution
     function in the upper limit of the interval and the value of the distribution

--- conflicted
+++ resolved
@@ -11,10 +11,7 @@
   pull_request:
     branches:
       - main
-<<<<<<< HEAD
       - development
-=======
->>>>>>> 96dcd71d
     paths:
       - "tutorials/**"
       - "dlordinal/**"
